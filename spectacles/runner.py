--- conflicted
+++ resolved
@@ -39,17 +39,11 @@
         self.client.update_session(project, branch, remote_reset)
 
     @log_duration
-<<<<<<< HEAD
-    def validate_sql(self, selectors: List[str], views: List[str], mode: str = "batch") -> List[dict]:
-        sql_validator = SqlValidator(self.client, self.project)
-        sql_validator.build_project(selectors, views)
-=======
     def validate_sql(
-        self, selectors: List[str], mode: str = "batch", concurrency: int = 10
+        self, selectors: List[str], views: List[str], mode: str = "batch", concurrency: int = 10
     ) -> List[dict]:
         sql_validator = SqlValidator(self.client, self.project, concurrency)
-        sql_validator.build_project(selectors)
->>>>>>> e81860ce
+        sql_validator.build_project(selectors, views)
         errors = sql_validator.validate(mode)
         return [vars(error) for error in errors]
 
