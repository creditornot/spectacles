from pathlib import Path
import sys
import yaml
from yaml.parser import ParserError
import argparse
import logging
import os
from typing import Callable
from spectacles.runner import Runner
from spectacles.client import LookerClient
from spectacles.exceptions import SpectaclesException, ValidationError
from spectacles.logger import GLOBAL_LOGGER as logger, FileFormatter
import spectacles.printer as printer

LOG_FILENAME = "spectacles.log"
LOG_FILEPATH = Path()


class ConfigFileAction(argparse.Action):
    """Parses an arbitrary config file and assigns its values as arg defaults."""

    def __call__(self, parser, namespace, values, option_string):
        """Populates argument defaults with values from the config file.

        Args:
            parser: Parent argparse parser that is calling the action.
            namespace: Object where parsed values will be set.
            values: Parsed values to be set to the namespace.
            option_string: Argument string, e.g. "--optional".

        """
        config = self.parse_config(path=values)
        for dest, value in config.items():
            for action in parser._actions:
                if dest == action.dest:
                    """Required actions that are fulfilled by config are no longer
                    required from the command line."""
                    action.required = False
                    # Override default if not previously set by an environment variable.
                    if not isinstance(action, EnvVarAction) or not os.environ.get(
                        action.env_var
                    ):
                        setattr(namespace, dest, value)
                    break
            else:
                raise SpectaclesException(
                    f"'{dest}' in {values} is not a valid configuration parameter."
                )
        parser.set_defaults(**config)

    def parse_config(self, path) -> dict:
        """Base method for parsing an arbitrary config format."""
        raise NotImplementedError()


class YamlConfigAction(ConfigFileAction):
    """Parses a YAML config file and assigns its values as argument defaults."""

    def parse_config(self, path: str) -> dict:
        """Loads a YAML config file, returning its dictionary format.

        Args:
            path: Path to the config file to be loaded.

        Returns:
            dict: Dictionary representation of the config file.

        """
        try:
            with Path(path).open("r") as file:
                return yaml.safe_load(file)
        except (FileNotFoundError, ParserError) as error:
            raise argparse.ArgumentError(self, error)


class EnvVarAction(argparse.Action):
    """Uses an argument default defined in an environment variable.

    Args:
        env_var: The name of the environment variable to get the default from.
        required: The argument's requirement status as defined in add_argument.
        default: The argument default as defined in add_argument.
        **kwargs: Arbitrary keyword arguments.

    """

    def __init__(self, env_var, required=False, default=None, **kwargs):
        self.env_var = env_var
        self.in_env = False
        if env_var in os.environ:
            default = os.environ[env_var]
            self.in_env = True
        if required and default:
            required = False
        super().__init__(default=default, required=required, **kwargs)

    def __call__(self, parser, namespace, values, option_string=None):
        """Sets the argument value to the namespace during parsing.

        Args:
            parser: Parent argparse parser that is calling the action.
            namespace: Object where parsed values will be set.
            values: Parsed values to be set to the namespace.
            option_string: Argument string, e.g. "--optional".

        """
        setattr(namespace, self.dest, values)


def handle_exceptions(function: Callable) -> Callable:
    """Wrapper for handling custom exceptions by logging them.

    Args:
        function: Callable to wrap and handle exceptions for.

    Returns:
        callable: Wrapped callable.

    """

    def wrapper(*args, **kwargs):
        try:
            return function(*args, **kwargs)
        except ValidationError as error:
            sys.exit(error.exit_code)
        except SpectaclesException as error:
            logger.error(
                f"{error}\n\n"
                + printer.dim(
                    "For support, please create an issue at "
                    "https://github.com/spectacles-ci/spectacles/issues"
                )
                + "\n"
            )
            sys.exit(error.exit_code)
        except KeyboardInterrupt as error:
            logger.debug(error, exc_info=True)
            logger.info("Spectacles was manually interrupted.")
            sys.exit(1)
        except Exception as error:
            logger.debug(error, exc_info=True)
            logger.error(
                f'Encountered unexpected {error.__class__.__name__}: "{error}"\n'
                f"Full error traceback logged to {LOG_FILEPATH}\n\n"
                + printer.dim(
                    "For support, please create an issue at "
                    "https://github.com/spectacles-ci/spectacles/issues"
                )
                + "\n"
            )
            sys.exit(1)

    return wrapper


def set_file_handler(directory: str) -> None:

    global LOG_FILEPATH

    log_directory = Path(directory)
    LOG_FILEPATH = Path(log_directory / LOG_FILENAME)
    log_directory.mkdir(exist_ok=True)

    fh = logging.FileHandler(LOG_FILEPATH)
    fh.setLevel(logging.DEBUG)

    formatter = FileFormatter("%(asctime)s %(levelname)s | %(message)s")
    fh.setFormatter(formatter)

    logger.addHandler(fh)


@handle_exceptions
def main():
    """Runs main function. This is the entry point."""
    parser = create_parser()
    args = parser.parse_args()
    for handler in logger.handlers:
        handler.setLevel(args.log_level)

    set_file_handler(args.log_dir)

    if args.command == "connect":
        run_connect(
            args.base_url,
            args.client_id,
            args.client_secret,
            args.port,
            args.api_version,
        )
    elif args.command == "sql":
        run_sql(
            args.project,
            args.branch,
            args.explores,
            args.views,
            args.base_url,
            args.client_id,
            args.client_secret,
            args.port,
            args.api_version,
            args.mode,
            args.remote_reset,
            args.concurrency,
        )
    elif args.command == "assert":
        run_assert(
            args.project,
            args.branch,
            args.base_url,
            args.client_id,
            args.client_secret,
            args.port,
            args.api_version,
            args.remote_reset,
        )


def create_parser() -> argparse.ArgumentParser:
    """Creates the top-level argument parser.

    Returns:
        argparse.ArgumentParser: Top-level argument parser.

    """
    parser = argparse.ArgumentParser(prog="spectacles")
    subparser_action = parser.add_subparsers(
        title="Available sub-commands", dest="command"
    )
    base_subparser = _build_base_subparser()
    _build_connect_subparser(subparser_action, base_subparser)
    _build_sql_subparser(subparser_action, base_subparser)
    _build_assert_subparser(subparser_action, base_subparser)
    return parser


def _build_base_subparser() -> argparse.ArgumentParser:
    """Returns the base subparser with arguments required for every subparser.

    Returns:
        argparse.ArgumentParser: Base subparser with url and auth arguments.

    """
    base_subparser = argparse.ArgumentParser(add_help=False)
    base_subparser.add_argument(
        "--config-file",
        action=YamlConfigAction,
        help="The path to an optional YAML config file.",
    )
    base_subparser.add_argument(
        "--base-url",
        action=EnvVarAction,
        env_var="LOOKER_BASE_URL",
        required=True,
        help="The URL of your Looker instance, e.g. https://company-name.looker.com",
    )
    base_subparser.add_argument(
        "--client-id",
        action=EnvVarAction,
        env_var="LOOKER_CLIENT_ID",
        required=True,
        help="The client ID of the Looker user that spectacles will authenticate as.",
    )
    base_subparser.add_argument(
        "--client-secret",
        action=EnvVarAction,
        env_var="LOOKER_CLIENT_SECRET",
        required=True,
        help="The client secret of the Looker user that spectacles \
            will authenticate as.",
    )
    base_subparser.add_argument(
        "--port",
        type=int,
        action=EnvVarAction,
        env_var="LOOKER_PORT",
        default=19999,
        help="The port of your Looker instance’s API. The default is port 19999.",
    )
    base_subparser.add_argument(
        "--api-version",
        type=float,
        action=EnvVarAction,
        env_var="LOOKER_API_VERSION",
        default=3.1,
        help="The version of the Looker API to use. The default is version 3.1.",
    )
    base_subparser.add_argument(
        "-v",
        "--verbose",
        action="store_const",
        dest="log_level",
        const=logging.DEBUG,
        default=logging.INFO,
        help="Display debug logging during spectacles execution. \
            Useful for debugging and making bug reports.",
    )
    base_subparser.add_argument(
        "--log-dir",
        action=EnvVarAction,
        env_var="SPECTACLES_LOG_DIR",
        default="logs",
        help="The directory that Spectacles will write logs to.",
    )

    return base_subparser


def _build_connect_subparser(
    subparser_action: argparse._SubParsersAction,
    base_subparser: argparse.ArgumentParser,
) -> None:
    """Returns the subparser for the subcommand `connect`.

    Args:
        subparser_action (type): Description of parameter `subparser_action`.
        base_subparser (type): Description of parameter `base_subparser`.

    Returns:
        type: Description of returned object.

    """
    subparser_action.add_parser(
        "connect",
        parents=[base_subparser],
        help="Connect to Looker instance to test credentials.",
    )


def _build_sql_subparser(
    subparser_action: argparse._SubParsersAction,
    base_subparser: argparse.ArgumentParser,
) -> None:
    """Returns the subparser for the subcommand `sql`.

    Args:
        subparser_action: Description of parameter `subparser_action`.
        base_subparser: Description of parameter `base_subparser`.

    Returns:
        type: Description of returned object.

    """
    subparser = subparser_action.add_parser(
        "sql",
        parents=[base_subparser],
        help="Build and run queries to test your Looker instance.",
    )

    subparser.add_argument(
        "--project",
        action=EnvVarAction,
        env_var="LOOKER_PROJECT",
        required=True,
        help="The LookML project you want to test.",
    )
    subparser.add_argument(
        "--branch",
        action=EnvVarAction,
        env_var="LOOKER_GIT_BRANCH",
        required=True,
        help="The branch of your project that spectacles will use to run queries.",
    )
    subparser.add_argument(
        "--explores",
        nargs="+",
        default=["*/*"],
        help="Specify the explores spectacles should test. \
            List of selector strings in 'model_name/explore_name' format. \
            The '*' wildcard selects all models or explores. For instance,\
            'model_name/*' would select all explores in the 'model_name' model.",
    )
    subparser.add_argument(
        "--views",
        nargs="+",
        default=[],
        help="Specify a list of views to restrict dimensions to.",
    )
    subparser.add_argument(
        "--mode",
        choices=["batch", "single", "hybrid"],
        default="batch",
        help="Specify the mode the SQL validator should run.\
            In single-dimension mode, the SQL validator will run one query \
            per dimension. In batch mode, the SQL validator will create one \
            query per explore. In hybrid mode, the SQL validator will run in \
            batch mode and then run errored explores in single-dimension mode.",
    )
    subparser.add_argument(
        "--remote-reset",
        action="store_true",
        help="When set to true, the SQL validator will tell Looker to reset the \
            user's branch to the revision of the branch that is on the remote. \
            WARNING: This will delete any uncommited changes in the user's workspace.",
    )
    subparser.add_argument(
        "--concurrency",
        default=10,
        type=int,
        help="Specify how many concurrent queries you want to have running \
            against your data warehouse. The default is 10.",
    )


def _build_assert_subparser(
    subparser_action: argparse._SubParsersAction,
    base_subparser: argparse.ArgumentParser,
) -> None:
    """Returns the subparser for the subcommand `assert`.

    Args:
        subparser_action: Description of parameter `subparser_action`.
        base_subparser: Description of parameter `base_subparser`.

    Returns:
        type: Description of returned object.

    """
    subparser = subparser_action.add_parser(
        "assert", parents=[base_subparser], help="Run Looker data tests."
    )

    subparser.add_argument(
        "--project", action=EnvVarAction, env_var="LOOKER_PROJECT", required=True
    )
    subparser.add_argument(
        "--branch", action=EnvVarAction, env_var="LOOKER_GIT_BRANCH", required=True
    )
    subparser.add_argument(
        "--remote-reset",
        action="store_true",
        help="When set to true, the SQL validator will tell Looker to reset the \
            user's branch to the revision of the branch that is on the remote. \
            WARNING: This will delete any uncommited changes in the user's workspace.",
    )


def run_connect(
    base_url: str, client_id: str, client_secret: str, port: int, api_version: float
) -> None:
    """Tests the connection and credentials for the Looker API."""
    LookerClient(base_url, client_id, client_secret, port, api_version)


def run_assert(
    project, branch, base_url, client_id, client_secret, port, api_version, remote_reset
) -> None:
    runner = Runner(
        base_url,
        project,
        branch,
        client_id,
        client_secret,
        port,
        api_version,
        remote_reset,
    )
    errors = runner.validate_data_tests()
    if errors:
        for error in sorted(errors, key=lambda x: x["path"]):
            printer.print_data_test_error(error)
        logger.info("")
        raise ValidationError
    else:
        logger.info("")


def run_sql(
    project,
    branch,
    explores,
    views,
    base_url,
    client_id,
    client_secret,
    port,
    api_version,
    mode,
    remote_reset,
    concurrency,
) -> None:
    """Runs and validates the SQL for each selected LookML dimension."""
    runner = Runner(
        base_url,
        project,
        branch,
        client_id,
        client_secret,
        port,
        api_version,
        remote_reset,
    )
<<<<<<< HEAD
    errors = runner.validate_sql(explores, views, mode)
=======
    errors = runner.validate_sql(explores, mode, concurrency)
>>>>>>> e81860ce
    if errors:
        for error in sorted(errors, key=lambda x: x["path"]):
            printer.print_sql_error(error)
        logger.info("")
        raise ValidationError
    else:
        logger.info("")


if __name__ == "__main__":
    main()<|MERGE_RESOLUTION|>--- conflicted
+++ resolved
@@ -490,11 +490,7 @@
         api_version,
         remote_reset,
     )
-<<<<<<< HEAD
-    errors = runner.validate_sql(explores, views, mode)
-=======
-    errors = runner.validate_sql(explores, mode, concurrency)
->>>>>>> e81860ce
+    errors = runner.validate_sql(explores, views, mode, concurrency)
     if errors:
         for error in sorted(errors, key=lambda x: x["path"]):
             printer.print_sql_error(error)
